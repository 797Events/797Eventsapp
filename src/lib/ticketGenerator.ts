import { jsPDF } from 'jspdf';
import QRCode from 'qrcode';

export interface TicketData {
  bookingId: string;
  eventTitle: string;
  eventDate: string;
  eventTime: string;
  eventVenue: string;
  eventImage?: string;
  customerName: string;
  customerEmail: string;
  customerPhone: string;
  passType: string;
  quantity: number;
  totalAmount: number;
  originalAmount?: number;
  discountAmount?: number;
  referralCode?: string;
  ticketId?: string;
  qrCode?: string;
  eventId?: string;
  passId?: string;
  passDetails?: {
    name: string;
    dayNumber?: number;
    dayTitle?: string;
    specificDate?: string;
    specificTime?: string;
    specificVenue?: string;
  };
  isMultiDay?: boolean;
  eventDuration?: string;
}

// Optimized QR Code Generation
async function generateQRCodeOptimized(ticketData: TicketData): Promise<string> {
  try {
    // Minimal essential data only
    const qrData = JSON.stringify({
      bid: ticketData.bookingId,
      tid: ticketData.ticketId,
      eid: ticketData.eventId || 'unk',
      sig: generateSecurityHash(ticketData.bookingId, ticketData.eventId || '', ticketData.customerEmail)
    });

    console.log('QR data size:', qrData.length, 'chars');

    // Use higher error correction for reliability
    const qrCodeUrl = await QRCode.toDataURL(qrData, {
      width: 200,
      margin: 2,
      errorCorrectionLevel: 'H',
      color: {
        dark: '#000000',
        light: '#FFFFFF'
      }
    });

    return qrCodeUrl;
  } catch (error) {
    console.error('QR generation failed:', error);
    return '';
  }
}

// Safe Text Handling with proper line height calculation
function addSafeText(pdf: any, text: string, x: number, y: number, maxWidth: number, options?: any) {
  try {
    const lines = pdf.splitTextToSize(text, maxWidth);
    pdf.text(lines, x, y, options);
    // Return actual height used based on current font size
    const fontSize = pdf.internal.getFontSize();
    const lineHeight = fontSize * 1.2; // Better line spacing
    return lines.length * lineHeight;
  } catch (error) {
    console.error('Text rendering error:', error);
    pdf.text('Text Error', x, y, options);
    const fontSize = pdf.internal.getFontSize();
    return fontSize * 1.2;
  }
}

// Enhanced Data Validation
function validateTicketData(ticketData: TicketData): string[] {
  const errors: string[] = [];

  if (!ticketData.bookingId) errors.push('Missing booking ID');
  if (!ticketData.eventTitle) errors.push('Missing event title');
  if (!ticketData.customerName) errors.push('Missing customer name');
  if (!ticketData.customerEmail) errors.push('Missing customer email');
  if (!ticketData.passType) errors.push('Missing pass type');
  if (!ticketData.totalAmount && ticketData.totalAmount !== 0) errors.push('Missing total amount');

  return errors;
}

// Security hash function
function generateSecurityHash(bookingId: string, eventId: string = '', email: string = ''): string {
  const data = `${bookingId}-${eventId}-${email}-797events`;
  let hash = 0;
  for (let i = 0; i < data.length; i++) {
    const char = data.charCodeAt(i);
    hash = ((hash << 5) - hash) + char;
    hash = hash & hash;
  }
  return Math.abs(hash).toString(36);
}

<<<<<<< HEAD
// Generate PDF using custom ticket template
=======
// Custom Template-based PDF Generation using ticket-purple.pdf
>>>>>>> 467272f4
export async function generateTicketPDF(ticketData: TicketData): Promise<Blob> {
  // Validate data first
  const errors = validateTicketData(ticketData);
  if (errors.length > 0) {
    console.error('Cannot generate PDF - validation errors:', errors);
    throw new Error(`Invalid ticket data: ${errors.join(', ')}`);
  }

  try {
    console.log('🎫 Using custom Ticket-purple.png template');

    // Generate QR code with timeout
    const qrCodePromise = generateQRCodeOptimized(ticketData);
    const timeoutPromise = new Promise<string>((_, reject) =>
      setTimeout(() => reject(new Error('QR generation timeout')), 5000)
    );

    let qrCodeDataURL = '';
    try {
      qrCodeDataURL = await Promise.race([qrCodePromise, timeoutPromise]);
    } catch (qrError) {
      console.warn('QR code generation failed, continuing without:', qrError);
    }

<<<<<<< HEAD
    // Create PDF using the ticket template dimensions (landscape)
    const pdf = new jsPDF('landscape', 'mm', [210, 74]); // Ticket size
    const pageWidth = pdf.internal.pageSize.getWidth();
    const pageHeight = pdf.internal.pageSize.getHeight();

    console.log('📐 PDF dimensions:', pageWidth, 'x', pageHeight, 'mm');

    // Load and use the custom background template
    try {
      // Add the purple background template
      const fs = require('fs');
      const path = require('path');
      const templatePath = path.join(process.cwd(), 'public', 'Ticket-purple.png');

      if (fs.existsSync(templatePath)) {
        console.log('✅ Found custom template at:', templatePath);

        // Read the template file
        const templateBuffer = fs.readFileSync(templatePath);
        const templateBase64 = templateBuffer.toString('base64');
        const templateDataURL = `data:image/png;base64,${templateBase64}`;

        // Add template as background (full size)
        pdf.addImage(templateDataURL, 'PNG', 0, 0, pageWidth, pageHeight);
        console.log('✅ Custom template added as background');
      } else {
        console.log('⚠️ Template not found, using fallback design');
        // Fallback: Purple background
        pdf.setFillColor(139, 92, 246);
        pdf.rect(0, 0, pageWidth, pageHeight, 'F');
      }
    } catch (error) {
      console.error('❌ Error loading template:', error);
      // Fallback: Purple background
      pdf.setFillColor(139, 92, 246);
      pdf.rect(0, 0, pageWidth, pageHeight, 'F');
    }

    // ONLY ADD DATA TO YOUR EXISTING DESIGN PLACEHOLDERS
    // LEFT SIDE: Fill in the actual values where you have placeholders

    // QR Code in the white square you designed
    if (qrCodeDataURL && qrCodeDataURL.length > 0) {
      const qrSize = 24.15; // Final size after all adjustments
      const qrX = 16; // Final X position after all adjustments
      const qrY = 36; // Final Y position after all adjustments

      pdf.addImage(qrCodeDataURL, 'PNG', qrX, qrY, qrSize, qrSize);
      console.log('✅ QR code placed in your white square');
    }

    // Fill in the text fields you designed on the left side
    pdf.setFont('helvetica', 'bold'); // Bold as requested
    pdf.setFontSize(8);
    pdf.setTextColor(255, 255, 255); // White text as requested

    // Final positioning with exact coordinates from our adjustments
    // Ticket ID
    addSafeText(pdf, ticketData.ticketId || 'N/A', 16, 12, 50, { align: 'left' });

    // Name (moved down by 1px from original spacing)
    addSafeText(pdf, ticketData.customerName, 13, 19, 60, { align: 'left' });

    // Type (moved up by 0.5px)
    addSafeText(pdf, ticketData.passType, 13, 25.5, 60, { align: 'left' });

    console.log('✅ Custom ticket generated using your template design');

=======
    // Create PDF in landscape mode to match template
    const pdf = new jsPDF('landscape', 'mm', 'a4');
    const pageWidth = pdf.internal.pageSize.getWidth();
    const pageHeight = pdf.internal.pageSize.getHeight();

    // Load and add your PNG template as background
    try {
      const fs = await import('fs');
      const path = await import('path');

      const templatePath = path.join(process.cwd(), 'public', 'Ticket-purple.png');
      const templateBuffer = fs.readFileSync(templatePath);
      const templateBase64 = templateBuffer.toString('base64');

      // Add your PNG template as background - fit width only, maintain aspect ratio
      // Reduce height by 20% from previous: 0.4 * 0.8 = 0.32
      const templateHeight = pageWidth * 0.32; // Reduced by 20%
      pdf.addImage(`data:image/png;base64,${templateBase64}`, 'PNG', 0, 0, pageWidth, templateHeight, undefined, 'FAST');
    } catch (error) {
      console.error('Failed to load template:', error);
      // Fallback to purple background if template fails
      pdf.setFillColor(147, 51, 234);
      pdf.rect(0, 0, pageWidth, pageHeight, 'F');
    }

    // Now add only the specific data you requested, positioned for your template
    // Using more precise coordinates based on your landscape template layout
    pdf.setFont('helvetica', 'bold');
    pdf.setTextColor(255, 255, 255); // White text for visibility on purple background

    // Generate sequential ticket ID based on event and year
    const eventAbbr = 'TGIN'; // The Great Indian Navratri
    const year = '25'; // 2025
    // In production, this would come from database sequence
    const sequenceNumber = String(Math.floor(Math.random() * 9999) + 250001).padStart(6, '0');
    const formattedTicketId = `${eventAbbr}-${sequenceNumber}`;

    // Ticket ID - CORRECTED POSITION: down 0.25px and right 0.5px
    pdf.setFontSize(12);
    addSafeText(pdf, formattedTicketId, 22, 14.75, 100);
    console.log(`Ticket ID positioned at: (22, 14.75)`);

    // Customer Name - CORRECTED POSITION: left 2px and down 0.25px
    pdf.setFontSize(12);
    addSafeText(pdf, ticketData.customerName, 21.5, 22.75, 120);
    console.log(`Name positioned at: (21.5, 22.75)`);

    // Pass Type - CORRECTED POSITION: down 0.25px and left 2.25px
    pdf.setFontSize(12);
    let passDisplayName = ticketData.passType;
    if (ticketData.passDetails && ticketData.passDetails.dayNumber && ticketData.passDetails.dayTitle) {
      passDisplayName = `Day ${ticketData.passDetails.dayNumber}: ${ticketData.passDetails.dayTitle}`;
    }
    addSafeText(pdf, passDisplayName, 24.25, 30.75, 120);
    console.log(`Type positioned at: (24.25, 30.75)`);

    // QR Code - CORRECTED: moved left 1px and up 1px, increased size by 10%
    if (qrCodeDataURL && qrCodeDataURL.length > 0) {
      const qrSize = 33; // Increased by 10% (30 * 1.1 = 33)
      const qrX = 24; // MOVED LEFT by 1px from previous 25
      const qrY = 46.5; // MOVED UP by 1px from previous 47.5

      pdf.addImage(qrCodeDataURL, 'PNG', qrX, qrY, qrSize, qrSize);
      console.log(`QR positioned at: (${qrX}, ${qrY}) with size ${qrSize}`);
    } else {
      // Fallback if QR generation fails
      pdf.setFont('helvetica', 'bold');
      pdf.setFontSize(8);
      pdf.setTextColor(0, 0, 0); // Black text for visibility in white square
      addSafeText(pdf, 'QR CODE', 39, 61.5, 50, { align: 'center' });
      addSafeText(pdf, 'ERROR', 39, 66.5, 50, { align: 'center' });
    }

    console.log('PDF generation completed using custom template');
>>>>>>> 467272f4
    return pdf.output('blob');

  } catch (error) {
    console.error('Error generating PDF:', error);

    // Fallback PDF
    const pdf = new jsPDF();
    pdf.text('797 EVENTS - EVENT TICKET', 20, 20);
    pdf.text(`Event: ${ticketData.eventTitle}`, 20, 40);
    pdf.text(`Customer: ${ticketData.customerName}`, 20, 60);
    pdf.text(`Date: ${ticketData.eventDate}`, 20, 80);
    pdf.text(`Booking ID: ${ticketData.bookingId}`, 20, 100);

    return pdf.output('blob');
  }
}

export function generateTicketId(dayNumber: number = 1, sequenceNumber?: number): string {
  const currentYear = new Date().getFullYear().toString().slice(-2); // Get last 2 digits of year
  const day = `D${dayNumber}`; // D1, D2, etc.

  // If no sequence number provided, generate a random one for testing
  // In production, this should come from database counter
  const sequence = sequenceNumber ? sequenceNumber.toString().padStart(5, '0') :
                   Math.floor(Math.random() * 99999).toString().padStart(5, '0');

  return `TGIN-${currentYear}-${day}-${sequence}`;
}

// Helper function to get next sequence number from database
export async function getNextTicketSequence(dayNumber: number): Promise<number> {
  try {
    const { unifiedDb } = await import('./unifiedDatabase');

    // Get the count of existing tickets for this day
    // This would need to be implemented in your database
    // For now, return a placeholder
    const currentYear = new Date().getFullYear().toString().slice(-2);
    const dayPrefix = `TGIN-${currentYear}-D${dayNumber}-`;

    // Count existing tickets with this prefix
    // This is a placeholder - you'll need to implement the actual database query
    console.log(`Getting next sequence for day ${dayNumber} with prefix: ${dayPrefix}`);

    // Return next available number (starting from 1)
    return 1; // This should be replaced with actual database count + 1

  } catch (error) {
    console.error('Error getting ticket sequence:', error);
    return Math.floor(Math.random() * 99999) + 1; // Fallback to random
  }
}

// Safe Database Enhancement
export async function enhanceTicketData(basicTicketData: TicketData, eventId?: string, passId?: string): Promise<TicketData> {
  // Validate first
  const errors = validateTicketData(basicTicketData);
  if (errors.length > 0) {
    console.warn('Ticket data validation errors:', errors);
  }

  // Return basic data if no enhancement needed
  if (!eventId || !passId) {
    return basicTicketData;
  }

  try {
    const { unifiedDb } = await import('./unifiedDatabase');
    const event = await unifiedDb.getEventById(eventId);

    if (!event) {
      console.warn('Event not found:', eventId);
      return basicTicketData;
    }

    // Find the specific pass
    let specificPass = null;
    let dayInfo = null;

    if (event.isMultiDay && event.eventDays) {
      for (const day of event.eventDays) {
        const foundPass = day.passes?.find((p: any) => p.id === passId);
        if (foundPass) {
          specificPass = foundPass;
          dayInfo = day;
          break;
        }
      }
    }

    if (!specificPass && event.passes) {
      specificPass = event.passes.find((p: any) => p.id === passId);
    }

    const enhancedData: TicketData = {
      ...basicTicketData,
      eventId,
      passId,
      isMultiDay: event.isMultiDay,
      eventDuration: event.isMultiDay && event.eventDays ? `${event.eventDays.length} Days` : undefined
    };

    if (specificPass) {
      enhancedData.passDetails = {
        name: specificPass.name,
        dayNumber: dayInfo?.dayNumber,
        dayTitle: dayInfo?.title,
        specificDate: dayInfo?.date,
        specificTime: dayInfo?.time,
        specificVenue: dayInfo?.venue
      };

      if (dayInfo) {
        enhancedData.eventDate = dayInfo.date || basicTicketData.eventDate;
        enhancedData.eventTime = dayInfo.time || basicTicketData.eventTime;
        enhancedData.eventVenue = dayInfo.venue || basicTicketData.eventVenue;
      }
    }

    return enhancedData;

  } catch (error) {
    console.warn('Database enhancement failed:', error);
    return basicTicketData;
  }
}<|MERGE_RESOLUTION|>--- conflicted
+++ resolved
@@ -107,11 +107,7 @@
   return Math.abs(hash).toString(36);
 }
 
-<<<<<<< HEAD
-// Generate PDF using custom ticket template
-=======
 // Custom Template-based PDF Generation using ticket-purple.pdf
->>>>>>> 467272f4
 export async function generateTicketPDF(ticketData: TicketData): Promise<Blob> {
   // Validate data first
   const errors = validateTicketData(ticketData);
@@ -136,76 +132,6 @@
       console.warn('QR code generation failed, continuing without:', qrError);
     }
 
-<<<<<<< HEAD
-    // Create PDF using the ticket template dimensions (landscape)
-    const pdf = new jsPDF('landscape', 'mm', [210, 74]); // Ticket size
-    const pageWidth = pdf.internal.pageSize.getWidth();
-    const pageHeight = pdf.internal.pageSize.getHeight();
-
-    console.log('📐 PDF dimensions:', pageWidth, 'x', pageHeight, 'mm');
-
-    // Load and use the custom background template
-    try {
-      // Add the purple background template
-      const fs = require('fs');
-      const path = require('path');
-      const templatePath = path.join(process.cwd(), 'public', 'Ticket-purple.png');
-
-      if (fs.existsSync(templatePath)) {
-        console.log('✅ Found custom template at:', templatePath);
-
-        // Read the template file
-        const templateBuffer = fs.readFileSync(templatePath);
-        const templateBase64 = templateBuffer.toString('base64');
-        const templateDataURL = `data:image/png;base64,${templateBase64}`;
-
-        // Add template as background (full size)
-        pdf.addImage(templateDataURL, 'PNG', 0, 0, pageWidth, pageHeight);
-        console.log('✅ Custom template added as background');
-      } else {
-        console.log('⚠️ Template not found, using fallback design');
-        // Fallback: Purple background
-        pdf.setFillColor(139, 92, 246);
-        pdf.rect(0, 0, pageWidth, pageHeight, 'F');
-      }
-    } catch (error) {
-      console.error('❌ Error loading template:', error);
-      // Fallback: Purple background
-      pdf.setFillColor(139, 92, 246);
-      pdf.rect(0, 0, pageWidth, pageHeight, 'F');
-    }
-
-    // ONLY ADD DATA TO YOUR EXISTING DESIGN PLACEHOLDERS
-    // LEFT SIDE: Fill in the actual values where you have placeholders
-
-    // QR Code in the white square you designed
-    if (qrCodeDataURL && qrCodeDataURL.length > 0) {
-      const qrSize = 24.15; // Final size after all adjustments
-      const qrX = 16; // Final X position after all adjustments
-      const qrY = 36; // Final Y position after all adjustments
-
-      pdf.addImage(qrCodeDataURL, 'PNG', qrX, qrY, qrSize, qrSize);
-      console.log('✅ QR code placed in your white square');
-    }
-
-    // Fill in the text fields you designed on the left side
-    pdf.setFont('helvetica', 'bold'); // Bold as requested
-    pdf.setFontSize(8);
-    pdf.setTextColor(255, 255, 255); // White text as requested
-
-    // Final positioning with exact coordinates from our adjustments
-    // Ticket ID
-    addSafeText(pdf, ticketData.ticketId || 'N/A', 16, 12, 50, { align: 'left' });
-
-    // Name (moved down by 1px from original spacing)
-    addSafeText(pdf, ticketData.customerName, 13, 19, 60, { align: 'left' });
-
-    // Type (moved up by 0.5px)
-    addSafeText(pdf, ticketData.passType, 13, 25.5, 60, { align: 'left' });
-
-    console.log('✅ Custom ticket generated using your template design');
-
-=======
     // Create PDF in landscape mode to match template
     const pdf = new jsPDF('landscape', 'mm', 'a4');
     const pageWidth = pdf.internal.pageSize.getWidth();
@@ -280,7 +206,6 @@
     }
 
     console.log('PDF generation completed using custom template');
->>>>>>> 467272f4
     return pdf.output('blob');
 
   } catch (error) {
